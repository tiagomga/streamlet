import pickle
from typing import Self
from block import Block
from messagetype import MessageType

class Message:
    """
    Class that sets the structure of a message.
    """

<<<<<<< HEAD
    def __init__(self, type, content, sender_id, certificate=None):
=======
    def __init__(self, type: MessageType, content: Block | Self, sender_id: int) -> None:
>>>>>>> 22011b3b
        self.type = type
        self.content = content
        self.certificate = certificate
        self.sender_id = sender_id


    def get_type(self) -> MessageType:
        """
        Get type of message.

        Returns:
            MessageType: type of message (REQUEST, PROPOSE, VOTE)
        """
        return self.type


    def get_content(self) -> Block | Self:
        return self.content


    def get_sender(self) -> int:
        """
        Get sender's ID of message.

        Returns:
            int: ID of the sender
        """
        return self.sender_id


<<<<<<< HEAD
    def get_certificate(self):
        """
        Get quorum certificate for the freshest notarized block.

        Returns:
            tuple: quorum certificate
        """
        return self.certificate


    def to_bytes(self):
=======
    def to_bytes(self) -> bytes:
>>>>>>> 22011b3b
        """
        Convert Message to bytes.

        Returns:
            bytes: bytes of Message object
        """
        return pickle.dumps(self)


    @staticmethod
    def from_bytes(bytes: bytes) -> Self:
        """
        Convert bytes to Message.

        Args:
            bytes (bytes)

        Returns:
            Message: Message object from bytes
        """
        return pickle.loads(bytes)


    def __str__(self) -> str:
        """
        String representation of Message.

        Returns:
            str: string representation of Message
        """
        return f"({self.type}, {self.content}, {self.certificate}, {self.sender_id})"<|MERGE_RESOLUTION|>--- conflicted
+++ resolved
@@ -8,11 +8,7 @@
     Class that sets the structure of a message.
     """
 
-<<<<<<< HEAD
-    def __init__(self, type, content, sender_id, certificate=None):
-=======
-    def __init__(self, type: MessageType, content: Block | Self, sender_id: int) -> None:
->>>>>>> 22011b3b
+    def __init__(self, type: MessageType, content: Block | Self, sender_id, certificate=None: int) -> None:
         self.type = type
         self.content = content
         self.certificate = certificate
@@ -43,7 +39,6 @@
         return self.sender_id
 
 
-<<<<<<< HEAD
     def get_certificate(self):
         """
         Get quorum certificate for the freshest notarized block.
@@ -54,10 +49,7 @@
         return self.certificate
 
 
-    def to_bytes(self):
-=======
     def to_bytes(self) -> bytes:
->>>>>>> 22011b3b
         """
         Convert Message to bytes.
 
