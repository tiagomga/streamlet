--- conflicted
+++ resolved
@@ -49,11 +49,7 @@
         return self.chain[epoch]
 
 
-<<<<<<< HEAD
-    def update_freshest_notarized_chain(self):
-=======
-    def update_longest_notarized_chain(self) -> None:
->>>>>>> 22011b3b
+    def update_freshest_notarized_chain(self) -> None:
         notarized_chains = self.get_notarized_chains()
         if len(notarized_chains) == 1:
             self.freshest_notarized_chain = notarized_chains[0]
@@ -117,11 +113,7 @@
         return notarized_chains
 
 
-<<<<<<< HEAD
-    def get_freshest_notarized_block(self):
-=======
-    def get_longest_notarized_block(self) -> Block:
->>>>>>> 22011b3b
+    def get_freshest_notarized_block(self) -> Block:
         """
         Get latest block from blockchain's longest notarized chain.
 
