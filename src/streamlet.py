--- conflicted
+++ resolved
@@ -13,11 +13,8 @@
 from message import Message
 from messagetype import MessageType
 from blockchain import Blockchain
-<<<<<<< HEAD
+from communicationsystem import CommunicationSystem
 from certificate import Certificate
-=======
-from communicationsystem import CommunicationSystem
->>>>>>> 22011b3b
 
 class Streamlet:
     """
@@ -274,16 +271,10 @@
                 process.start()
 
 
-<<<<<<< HEAD
     def start_recovery_reply(self, message, blockchain):
         sender = message.get_sender()
         epoch = Block.from_bytes(message.get_content()).get_epoch()
         block = blockchain.get_block(epoch)
-=======
-    def send_echo(self, message: Message) -> None:
-        """
-        Send echo message.
->>>>>>> 22011b3b
 
         message = Message(
             MessageType.RECOVERY_REPLY,
